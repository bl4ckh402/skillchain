--- conflicted
+++ resolved
@@ -1,16 +1,16 @@
 {
     "typescript.tsdk": "node_modules\\typescript\\lib",
     "cSpell.words": [
-<<<<<<< HEAD
+
         "bootcamp",
         "firestore",
         "uuidv"
-=======
+
         "defi",
         "firestore",
         "pangea",
         "wistia",
         "youtu"
->>>>>>> 8dfe13b2
+
     ]
 }